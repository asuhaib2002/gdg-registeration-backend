--- conflicted
+++ resolved
@@ -14,25 +14,6 @@
     permission_classes = []
 
     def get(self, request):
-<<<<<<< HEAD
-        try:
-            page = request.query_params.get('page', 1)
-            per_page = request.query_params.get('perPage', 10)
-            filter_by = request.query_params.get('filterBy', None)
-            search = request.query_params.get('search', None)
-
-            event_type = request.query_params.get('event_type')
-            if not event_type:
-                return Response({"error": "event_type query parameter is required"}, status=status.HTTP_400_BAD_REQUEST)
-
-            event_dto = RegistrationService.get_event_list(event_type, page, per_page, filter_by, search)
-            return Response(event_dto, status=status.HTTP_200_OK)
-            
-        except ValueError as e:
-            return Response({"error": str(e)}, status=status.HTTP_404_NOT_FOUND)
-        except Exception as e:
-            return Response({"error": "Something went wrong"}, status=status.HTTP_500_INTERNAL_SERVER_ERROR)
-=======
         
         page = request.query_params.get("page", 1)
         per_page = request.query_params.get("perPage", 10)
@@ -64,7 +45,6 @@
                 status=status.HTTP_500_INTERNAL_SERVER_ERROR,
             )
 
->>>>>>> 472e7d9b
 
 class ShortlistParticipantsAPI(APIView):
     permission_classes = []
@@ -102,25 +82,6 @@
     def post(self, request):
         event_type = request.data.get("event_type")
         if not event_type:
-<<<<<<< HEAD
-            return Response({"error": "Event type is required"}, status=status.HTTP_400_BAD_REQUEST)
-        
-        try:
-            registration = RegistrationService.register_event(event_type, request.data)
-            return Response(
-                {"message": "Registration successful", "registration_id": registration.id},
-                status=status.HTTP_201_CREATED
-            )
-        except ValidationError as e:
-            return Response(
-                {"error": str(e)},
-                status=status.HTTP_400_BAD_REQUEST
-            )
-        except ValueError as e:
-            return Response({"error": str(e)}, status=status.HTTP_400_BAD_REQUEST)
-        except Exception as e:
-            return Response({"error": "Internal server error"}, status=status.HTTP_500_INTERNAL_SERVER_ERROR)
-=======
             return Response(
                 {"error": "Event type is required"}, status=status.HTTP_400_BAD_REQUEST
             )
@@ -134,5 +95,4 @@
         # except ValueError as e:
         #     return Response({"error": str(e)}, status=status.HTTP_400_BAD_REQUEST)
         # except Exception as e:
-        #     return Response({"error": "Internal server error"}, status=status.HTTP_500_INTERNAL_SERVER_ERROR)
->>>>>>> 472e7d9b
+        #     return Response({"error": "Internal server error"}, status=status.HTTP_500_INTERNAL_SERVER_ERROR)